--- conflicted
+++ resolved
@@ -62,9 +62,6 @@
     value: &'entry [u8],
 }
 
-<<<<<<< HEAD
-pub fn pax_extensions_value(a: &[u8], key: &str) -> Option<u64> {
-=======
 /// Constant of the GNU sparse major extension.
 pub const GNU_SPARSE_MAJOR_EXTENSION: PaxExtension<'_> = PaxExtension {
     key: b"GNU.sparse.major",
@@ -77,8 +74,7 @@
     value: b"0",
 };
 
-pub fn pax_extensions_size(a: &[u8]) -> Option<u64> {
->>>>>>> 8ad8efd6
+pub fn pax_extensions_value(a: &[u8], key: &str) -> Option<u64> {
     for extension in PaxExtensions::new(a) {
         let current_extension = match extension {
             Ok(ext) => ext,
