--- conflicted
+++ resolved
@@ -9,11 +9,7 @@
 
 use crate::entry::{EntryFields, EntryIo};
 use crate::error::TarError;
-<<<<<<< HEAD
 use crate::header::{SparseEntry, BLOCK_SIZE};
-=======
-use crate::header::BLOCK_SIZE;
->>>>>>> b6c50246
 use crate::other;
 use crate::pax::*;
 use crate::{Entry, GnuExtSparseHeader, Header};
@@ -308,22 +304,14 @@
             // Otherwise, check if we are ignoring zeros and continue, or break as if this is the
             // end of the archive.
             if !header.as_bytes().iter().all(|i| *i == 0) {
-<<<<<<< HEAD
-                self.next += BLOCK_SIZE as u64;
-=======
                 self.next += BLOCK_SIZE;
->>>>>>> b6c50246
                 break;
             }
 
             if !self.archive.inner.ignore_zeros {
                 return Ok(None);
             }
-<<<<<<< HEAD
-            self.next += BLOCK_SIZE as u64;
-=======
             self.next += BLOCK_SIZE;
->>>>>>> b6c50246
             header_pos = self.next;
         }
 
@@ -378,19 +366,11 @@
         // Store where the next entry is, rounding up by 512 bytes (the size of
         // a header);
         let size = size
-<<<<<<< HEAD
-            .checked_add(BLOCK_SIZE as u64 - 1)
-            .ok_or_else(|| other("size overflow"))?;
-        self.next = self
-            .next
-            .checked_add(size & !(BLOCK_SIZE as u64 - 1))
-=======
             .checked_add(BLOCK_SIZE - 1)
             .ok_or_else(|| other("size overflow"))?;
         self.next = self
             .next
             .checked_add(size & !(BLOCK_SIZE - 1))
->>>>>>> b6c50246
             .ok_or_else(|| other("size overflow"))?;
 
         Ok(Some(ret.into_entry()))
@@ -482,7 +462,7 @@
         if entry.is_pax_sparse() {
             real_size = entry.pax_sparse_realsize()?;
             let mut num_bytes_read = 0;
-            let mut reader = io::BufReader::with_capacity(BLOCK_SIZE, &self.archive.inner);
+            let mut reader = io::BufReader::with_capacity(BLOCK_SIZE as usize, &self.archive.inner);
             let mut read_decimal_line = || -> io::Result<u64> {
                 let mut str = String::new();
                 num_bytes_read += reader.read_line(&mut str)?;
@@ -497,7 +477,7 @@
                 let size = read_decimal_line()?;
                 sparse_map.push(SparseEntry { offset, size });
             }
-            let rem = BLOCK_SIZE - (num_bytes_read % BLOCK_SIZE);
+            let rem = BLOCK_SIZE as usize - (num_bytes_read % BLOCK_SIZE as usize);
             entry.size -= (num_bytes_read + rem) as u64;
         } else if entry.header.entry_type().is_gnu_sparse() {
             let gnu = match entry.header.as_gnu() {
@@ -541,18 +521,8 @@
             let data = &mut entry.data;
             let reader = &self.archive.inner;
             let size = entry.size;
-<<<<<<< HEAD
             let mut add_block = |off: u64, len: u64| -> io::Result<_> {
-                if len != 0 && (size - remaining) % BLOCK_SIZE as u64 != 0 {
-=======
-            let mut add_block = |block: &GnuSparseHeader| -> io::Result<_> {
-                if block.is_empty() {
-                    return Ok(());
-                }
-                let off = block.offset()?;
-                let len = block.length()?;
                 if len != 0 && (size - remaining) % BLOCK_SIZE != 0 {
->>>>>>> b6c50246
                     return Err(other(
                         "previous block in sparse file was not \
                          aligned to 512-byte boundary",
@@ -589,11 +559,7 @@
                         return Err(other("failed to read extension"));
                     }
 
-<<<<<<< HEAD
-                    self.next += BLOCK_SIZE as u64;
-=======
                     self.next += BLOCK_SIZE;
->>>>>>> b6c50246
                     for block in ext.sparse.iter() {
                         if !block.is_empty() {
                             add_block(block.offset()?, block.length()?)?;
