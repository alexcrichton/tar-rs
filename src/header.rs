--- conflicted
+++ resolved
@@ -16,7 +16,6 @@
 use crate::other;
 use crate::EntryType;
 
-pub const BLOCK_SIZE: usize = 512;
 /// A deterministic, arbitrary, non-zero timestamp that use used as `mtime`
 /// of headers when [`HeaderMode::Deterministic`] is used.
 ///
@@ -35,11 +34,7 @@
 #[repr(C)]
 #[allow(missing_docs)]
 pub struct Header {
-<<<<<<< HEAD
-    bytes: [u8; BLOCK_SIZE],
-=======
     bytes: [u8; BLOCK_SIZE as usize],
->>>>>>> b6c50246
 }
 
 /// Declares the information that should be included when filling a Header
